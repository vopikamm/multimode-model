"""Test the behaviour of the dataclasses."""
import sys
import os
import numpy as np
import pytest

sys.path.append(os.path.dirname(os.path.dirname(os.path.abspath(__file__))))
from shallow_water_eqs import Parameters, Grid, Variable, State  # noqa: E402


def get_x_y(nx, ny, dx, dy):
    """Return 2D coordinate arrays."""
    return np.meshgrid(np.arange(ny) * dy, np.arange(nx) * dx)[::-1]


def get_test_mask(x):
    """Return a test ocean mask with the shape of the input coordinate array.

    The mask is zero at the outmost array elements, one elsewhere.
    """
    mask = np.ones(x.shape)
    mask[0, :] = 0.0
    mask[-1, :] = 0.0
    mask[:, 0] = 0.0
    mask[:, -1] = 0.0
    return mask


class TestParameters:
    """Test Parameters class."""

    def test_default_values(self):
        """Test default values."""
        p = Parameters()
        defaults = {
            "f": 0.0,
            "g": 9.81,
            "beta": 2.0 / (24 * 3600),
            "H": 1000.0,
<<<<<<< HEAD
            "dt": 8.0,
=======
            "dt": 1.0,
>>>>>>> 78709a74
            "t_0": 0.0,
            "t_end": 3600.0,
            "write": 20.0,
        }
        for var, val in defaults.items():
            assert p.__getattribute__(var) == val


class TestGrid:
    """Test Grid class."""

    def test_post_init(self):
        """Test post_init."""
        nx, ny = 10, 5
        dx, dy = 1.0, 2.0
        x, y = get_x_y(nx, ny, dx, dy)
        mask = get_test_mask(x)

        g1 = Grid(x=x, y=y, mask=mask)
        assert g1.dx == dx
        assert g1.dy == dy
        assert g1.len_x == nx
        assert g1.len_y == ny

    def test_dim_def(self):
        """Test dimension definition."""
        nx, ny = 10, 5
        dx, dy = 1.0, 2.0
        x, y = get_x_y(nx, ny, dx, dy)
        mask = get_test_mask(x)

        g2 = Grid(x=x.T, y=y.T, mask=mask, dim_x=1, dim_y=0)
        assert g2.len_x == nx
        assert g2.len_y == ny
        assert g2.dx == dx
        assert g2.dy == dy


class TestVariable:
    """Test Variable class."""

    def test_add_data(self):
        """Test variable summation."""
        nx, ny, dx, dy = 10, 5, 1, 2
<<<<<<< HEAD
        g1 = Grid(*get_x_y(nx, ny, dx, dy))
=======
        x, y = get_x_y(nx, ny, dx, dy)
        mask = get_test_mask(x)
        g1 = Grid(x, y, mask)
>>>>>>> 78709a74
        d1 = np.zeros_like(g1.x) + 1.0
        d2 = np.zeros_like(g1.x) + 2.0
        v1 = Variable(d1, g1)
        v2 = Variable(d2, g1)
        v3 = v1 + v2
        assert np.all(v3.data == 3.0)

    def test_grid_mismatch(self):
        """Test grid mismatch detection."""
        nx, ny, dx, dy = 10, 5, 1, 2
<<<<<<< HEAD
        g1 = Grid(*get_x_y(nx, ny, dx, dy))
        g2 = Grid(*get_x_y(nx, ny, dx, dy))
=======
        x, y = get_x_y(nx, ny, dx, dy)
        mask = get_test_mask(x)
        g1 = Grid(x, y, mask)
        g2 = Grid(x, y, mask)
>>>>>>> 78709a74
        d1 = np.zeros_like(g1.x) + 1.0
        d2 = np.zeros_like(g1.x) + 2.0
        v1 = Variable(d1, g1)
        v2 = Variable(d2, g2)
        with pytest.raises(ValueError) as excinfo:
            _ = v1 + v2
        assert "Try to add variables defined on different grids." in str(excinfo.value)

    def test_not_implemented_add(self):
        """Test missing summation implementation."""
        nx, ny, dx, dy = 10, 5, 1, 2
<<<<<<< HEAD
        g1 = Grid(*get_x_y(nx, ny, dx, dy))
=======
        x, y = get_x_y(nx, ny, dx, dy)
        mask = get_test_mask(x)
        g1 = Grid(x, y, mask)
>>>>>>> 78709a74
        d1 = np.zeros_like(g1.x) + 1.0
        v1 = Variable(d1, g1)
        with pytest.raises(TypeError) as excinfo:
            _ = v1 + 1.0
        assert "unsupported operand type(s)" in str(excinfo.value)


class TestState:
    """Test State class."""

    def test_add(self):
        """Test state summation."""
        nx, ny, dx, dy = 10, 5, 1, 2
<<<<<<< HEAD
        g1 = Grid(*get_x_y(nx, ny, dx, dy))
=======
        x, y = get_x_y(nx, ny, dx, dy)
        mask = get_test_mask(x)
        g1 = Grid(x, y, mask)
>>>>>>> 78709a74
        d1 = np.zeros_like(g1.x) + 1.0
        s1 = State(
            u=Variable(d1, g1),
            v=Variable(d1, g1),
            eta=Variable(d1, g1),
        )
        s2 = State(Variable(d1 * 2, g1), Variable(d1 * 2, g1), Variable(d1 * 2, g1))
        s3 = s1 + s2
        assert np.all(s3.u.data == 3.0)
        assert np.all(s3.v.data == 3.0)
        assert np.all(s3.eta.data == 3.0)<|MERGE_RESOLUTION|>--- conflicted
+++ resolved
@@ -37,11 +37,7 @@
             "g": 9.81,
             "beta": 2.0 / (24 * 3600),
             "H": 1000.0,
-<<<<<<< HEAD
-            "dt": 8.0,
-=======
             "dt": 1.0,
->>>>>>> 78709a74
             "t_0": 0.0,
             "t_end": 3600.0,
             "write": 20.0,
@@ -86,13 +82,9 @@
     def test_add_data(self):
         """Test variable summation."""
         nx, ny, dx, dy = 10, 5, 1, 2
-<<<<<<< HEAD
-        g1 = Grid(*get_x_y(nx, ny, dx, dy))
-=======
         x, y = get_x_y(nx, ny, dx, dy)
         mask = get_test_mask(x)
         g1 = Grid(x, y, mask)
->>>>>>> 78709a74
         d1 = np.zeros_like(g1.x) + 1.0
         d2 = np.zeros_like(g1.x) + 2.0
         v1 = Variable(d1, g1)
@@ -103,15 +95,10 @@
     def test_grid_mismatch(self):
         """Test grid mismatch detection."""
         nx, ny, dx, dy = 10, 5, 1, 2
-<<<<<<< HEAD
-        g1 = Grid(*get_x_y(nx, ny, dx, dy))
-        g2 = Grid(*get_x_y(nx, ny, dx, dy))
-=======
         x, y = get_x_y(nx, ny, dx, dy)
         mask = get_test_mask(x)
         g1 = Grid(x, y, mask)
         g2 = Grid(x, y, mask)
->>>>>>> 78709a74
         d1 = np.zeros_like(g1.x) + 1.0
         d2 = np.zeros_like(g1.x) + 2.0
         v1 = Variable(d1, g1)
@@ -123,13 +110,9 @@
     def test_not_implemented_add(self):
         """Test missing summation implementation."""
         nx, ny, dx, dy = 10, 5, 1, 2
-<<<<<<< HEAD
-        g1 = Grid(*get_x_y(nx, ny, dx, dy))
-=======
         x, y = get_x_y(nx, ny, dx, dy)
         mask = get_test_mask(x)
         g1 = Grid(x, y, mask)
->>>>>>> 78709a74
         d1 = np.zeros_like(g1.x) + 1.0
         v1 = Variable(d1, g1)
         with pytest.raises(TypeError) as excinfo:
@@ -143,13 +126,9 @@
     def test_add(self):
         """Test state summation."""
         nx, ny, dx, dy = 10, 5, 1, 2
-<<<<<<< HEAD
-        g1 = Grid(*get_x_y(nx, ny, dx, dy))
-=======
         x, y = get_x_y(nx, ny, dx, dy)
         mask = get_test_mask(x)
         g1 = Grid(x, y, mask)
->>>>>>> 78709a74
         d1 = np.zeros_like(g1.x) + 1.0
         s1 = State(
             u=Variable(d1, g1),
