"""Test the behaviour of the term functions."""
import sys
import os
import numpy as np

sys.path.append(os.path.dirname(os.path.dirname(os.path.abspath(__file__))))

import shallow_water_eqs as swe  # noqa: E402


def get_x_y(nx, ny, dx, dy):
    """Return 2D coordinate arrays."""
    return np.meshgrid(np.arange(ny) * dy, np.arange(nx) * dx)[::-1]


def get_test_mask(x):
    """Return a test ocean mask with the shape of the input coordinate array.

    The mask is zero at the outmost array elements, one elsewhere.
    """
    mask = np.ones(x.shape)
    mask[0, :] = 0.0
    mask[-1, :] = 0.0
    mask[:, 0] = 0.0
    mask[:, -1] = 0.0
    return mask


class TestTerms:
    """Test RHS terms."""

<<<<<<< HEAD
    def test__zonal_pressure_gradient(self):
        """Test _zonal_pressure_gradient."""
=======
    def test_zonal_pressure_gradient_loopbody(self):
        """Test _zonal_pressure_gradient_loopbody."""
        g = 1
        dx, dy = 1, 2
        ni, nj = 10, 5
        i, j = 5, 2
        x, y = get_x_y(ni, nj, dx, dy)
        eta = np.copy(x)

        assert swe._zonal_pressure_gradient_loop_body(eta, g, dx, i, j, ni, nj) == -1
        assert (
            swe._zonal_pressure_gradient_loop_body(eta, g, dx, ni - 1, j, ni, nj) == 9
        )

    def test_iteration(self):
        """Test _iterate_over_grid_2D."""
>>>>>>> 78709a74
        g = 1
        dx, dy = 1, 2
        ni, nj = 10, 5
        x, _ = get_x_y(ni, nj, dx, dy)
        eta = np.copy(x)

        assert np.all(
<<<<<<< HEAD
            swe._zonal_pressure_gradient(ni, nj, eta, g, dx)
            == -g * (np.roll(eta, -1, axis=0) - eta) / dx
=======
            swe._iterate_over_grid_2D(
                swe._zonal_pressure_gradient_loop_body, ni, nj, args=(eta, g, dx)
            )
            == result
>>>>>>> 78709a74
        )

    # def test_iteration(self):
    #     """Test _iterate_over_grid_2D."""
    #     g = 1
    #     dx, dy = 1, 2
    #     ni, nj = 10, 5
    #     x, y = get_x_y(ni, nj, dx, dy)
    #     eta = np.copy(x)
    #     result = -1 * np.ones(x.shape)
    #     result[-1, :] = 9

    #     assert np.all(
    #         swe._iterate_over_grid_2D(
    #             swe._zonal_pressure_gradient_loop_body,
    #             ni, nj, args=(eta, g, dx)
    #         ) == result
    #     )

    def test_zonal_pressure_gradient(self):
        """Test zonal_pressure_gradient."""
        g = 1
        dx, dy = 1, 2
        ni, nj = 10, 5
        x, y = get_x_y(ni, nj, dx, dy)
        mask = get_test_mask(x)
        eta = np.copy(x)
        result = -1 * np.ones(x.shape) * mask

        params = swe.Parameters(g=g)
        grid = swe.Grid(x, y, mask)
        state = swe.State(
            u=swe.Variable(np.zeros(x.shape), grid),
            v=swe.Variable(np.zeros(x.shape), grid),
            eta=swe.Variable(eta, grid),
        )

        assert np.all(
<<<<<<< HEAD
            swe.zonal_pressure_gradient(state, grid, params).eta.data
            == np.zeros(x.shape)
        )
        assert np.all(
            swe.zonal_pressure_gradient(state, grid, params).v.data == np.zeros(x.shape)
        )
        assert np.all(swe.zonal_pressure_gradient(state, grid, params).u.data == result)
=======
            swe.zonal_pressure_gradient(state, params).eta.data == np.zeros(x.shape)
        )
        assert np.all(
            swe.zonal_pressure_gradient(state, params).v.data == np.zeros(x.shape)
        )
        assert np.all(swe.zonal_pressure_gradient(state, params).u.data == result)
>>>>>>> 78709a74

    def test_meridional_pressure_gradient(self):
        """Test meridional_pressure_gradient."""
        g = 1
        dx, dy = 1, 2
        ni, nj = 10, 5
        x, y = get_x_y(ni, nj, dx, dy)
        mask = get_test_mask(x)
        eta = np.copy(y)
        result = -1 * np.ones(y.shape) * mask

        params = swe.Parameters(g=g)
        grid = swe.Grid(x, y, mask)
        state = swe.State(
            u=swe.Variable(np.zeros(y.shape), grid),
            v=swe.Variable(np.zeros(y.shape), grid),
            eta=swe.Variable(eta, grid),
        )

<<<<<<< HEAD
        assert np.all(
            swe.meridional_pressure_gradient(state, grid, params).eta.data == 0.0
        )
        assert np.all(
            swe.meridional_pressure_gradient(state, grid, params).u.data == 0.0
        )
        assert np.all(
            swe.meridional_pressure_gradient(state, grid, params).v.data == result
        )
=======
        assert np.all(swe.meridional_pressure_gradient(state, params).eta.data == 0.0)
        assert np.all(swe.meridional_pressure_gradient(state, params).u.data == 0.0)
        assert np.all(swe.meridional_pressure_gradient(state, params).v.data == result)
>>>>>>> 78709a74

    def test_zonal_divergence(self):
        """Test zonal_divergence."""
        H = 1
        dx, dy = 1, 2
        ni, nj = 10, 5
        x, y = get_x_y(ni, nj, dx, dy)
        mask = get_test_mask(x)
        u = np.copy(x)
        result = -1 * np.ones(x.shape) * mask

        params = swe.Parameters(H=H)
        grid = swe.Grid(x, y, mask)
        state = swe.State(
            u=swe.Variable(u, grid),
            v=swe.Variable(np.zeros(x.shape), grid),
            eta=swe.Variable(np.zeros(x.shape), grid),
        )

<<<<<<< HEAD
        assert np.all(swe.zonal_divergence(state, grid, params).u.data == 0.0)
        assert np.all(swe.zonal_divergence(state, grid, params).v.data == 0.0)
        assert np.all(swe.zonal_divergence(state, grid, params).eta.data == result)
=======
        assert np.all(swe.zonal_divergence(state, params).u.data == 0.0)
        assert np.all(swe.zonal_divergence(state, params).v.data == 0.0)
        assert np.all(swe.zonal_divergence(state, params).eta.data == result)
>>>>>>> 78709a74

    def test_meridional_divergence(self):
        """Test meridional_divergence."""
        H = 1
        dx, dy = 1, 2
        ni, nj = 10, 5
        x, y = get_x_y(ni, nj, dx, dy)
        mask = get_test_mask(x)
        v = np.copy(y)
        result = -1 * np.ones(y.shape) * mask

        params = swe.Parameters(H=H)
        grid = swe.Grid(x, y, mask)
        state = swe.State(
            u=swe.Variable(np.zeros(y.shape), grid),
            v=swe.Variable(v, grid),
            eta=swe.Variable(np.zeros(y.shape), grid),
        )

        assert np.all(
<<<<<<< HEAD
            swe.meridional_divergence(state, grid, params).u.data == np.zeros(y.shape)
        )
        assert np.all(
            swe.meridional_divergence(state, grid, params).v.data == np.zeros(y.shape)
        )
        assert np.all(swe.meridional_divergence(state, grid, params).eta.data == result)
=======
            swe.meridional_divergence(state, params).u.data == np.zeros(y.shape)
        )
        assert np.all(
            swe.meridional_divergence(state, params).v.data == np.zeros(y.shape)
        )
        assert np.all(swe.meridional_divergence(state, params).eta.data == result)
>>>>>>> 78709a74

    def test_coriolis_u(self):
        """Test coriolis_u."""
        f = 1
        dx, dy = 1, 2
        ni, nj = 10, 5
        x, y = get_x_y(ni, nj, dx, dy)
        mask = get_test_mask(x)
        u = 4 * np.ones(x.shape)
        result = -4 * np.ones(x.shape)

        result[1, :] = -2
        result[:, -2] = -2
        result[1, -2] = -1

        result = result * mask

        params = swe.Parameters(f=f)
        grid = swe.Grid(x, y, mask)
        state = swe.State(
            u=swe.Variable(u, grid),
            v=swe.Variable(np.zeros(x.shape), grid),
            eta=swe.Variable(np.zeros(x.shape), grid),
        )

<<<<<<< HEAD
        assert np.all(swe.coriolis_u(state, grid, params).u.data == np.zeros(x.shape))
        assert np.all(swe.coriolis_u(state, grid, params).eta.data == np.zeros(x.shape))
        assert np.all(swe.coriolis_u(state, grid, params).v.data == result)

    def test__coriolis_v(self):
        """Test _coriolis_v."""
        f = 10e-4
        dx, dy = 1, 2
        ni, nj = 10, 5
        x, y = get_x_y(ni, nj, dx, dy)
        v = np.arange(y.shape[0] * y.shape[1]).reshape(y.shape)
        result = (
            f
            * 0.25
            * (
                np.roll(v, -1, axis=0)
                + np.roll(v, 1, axis=1)
                + np.roll(v, (-1, 1), axis=(0, 1))
                + v
            )
        )
=======
        assert np.all(swe.coriolis_u(state, params).u.data == np.zeros(x.shape))
        assert np.all(swe.coriolis_u(state, params).eta.data == np.zeros(x.shape))
        assert np.all(swe.coriolis_u(state, params).v.data == result)
>>>>>>> 78709a74

        assert np.all(swe._coriolis_v(ni, nj, v, f) == result)

    def test_coriolis_v(self):
        """Test coriolis_v."""
        f = 1
        dx, dy = 1, 2
        ni, nj = 10, 5
        x, y = get_x_y(ni, nj, dx, dy)
<<<<<<< HEAD
        v = np.arange(y.shape[0] * y.shape[1]).reshape(y.shape)
        result = (
            f
            * 0.25
            * (
                np.roll(v, -1, axis=0)
                + np.roll(v, 1, axis=1)
                + np.roll(v, (-1, 1), axis=(0, 1))
                + v
            )
        )
=======
        mask = get_test_mask(x)
        v = 4 * np.ones(y.shape)
        result = 4 * np.ones(y.shape)

        result[-2, :] = 2
        result[:, 1] = 2
        result[-2, 1] = 1

        result = result * mask
>>>>>>> 78709a74

        params = swe.Parameters(f=f)
        grid = swe.Grid(x, y, mask)
        state = swe.State(
            u=swe.Variable(np.zeros(y.shape), grid),
            v=swe.Variable(v, grid),
            eta=swe.Variable(np.zeros(y.shape), grid),
        )

<<<<<<< HEAD
        assert np.all(swe.coriolis_v(state, grid, params).v.data == np.zeros(y.shape))
        assert np.all(swe.coriolis_v(state, grid, params).eta.data == np.zeros(y.shape))
        assert np.all(swe.coriolis_v(state, grid, params).u.data == result)
=======
        assert np.all(swe.coriolis_v(state, params).v.data == np.zeros(y.shape))
        assert np.all(swe.coriolis_v(state, params).eta.data == np.zeros(y.shape))
        assert np.all(swe.coriolis_v(state, params).u.data == result)
>>>>>>> 78709a74
<|MERGE_RESOLUTION|>--- conflicted
+++ resolved
@@ -29,27 +29,8 @@
 class TestTerms:
     """Test RHS terms."""
 
-<<<<<<< HEAD
     def test__zonal_pressure_gradient(self):
         """Test _zonal_pressure_gradient."""
-=======
-    def test_zonal_pressure_gradient_loopbody(self):
-        """Test _zonal_pressure_gradient_loopbody."""
-        g = 1
-        dx, dy = 1, 2
-        ni, nj = 10, 5
-        i, j = 5, 2
-        x, y = get_x_y(ni, nj, dx, dy)
-        eta = np.copy(x)
-
-        assert swe._zonal_pressure_gradient_loop_body(eta, g, dx, i, j, ni, nj) == -1
-        assert (
-            swe._zonal_pressure_gradient_loop_body(eta, g, dx, ni - 1, j, ni, nj) == 9
-        )
-
-    def test_iteration(self):
-        """Test _iterate_over_grid_2D."""
->>>>>>> 78709a74
         g = 1
         dx, dy = 1, 2
         ni, nj = 10, 5
@@ -57,33 +38,9 @@
         eta = np.copy(x)
 
         assert np.all(
-<<<<<<< HEAD
             swe._zonal_pressure_gradient(ni, nj, eta, g, dx)
             == -g * (np.roll(eta, -1, axis=0) - eta) / dx
-=======
-            swe._iterate_over_grid_2D(
-                swe._zonal_pressure_gradient_loop_body, ni, nj, args=(eta, g, dx)
-            )
-            == result
->>>>>>> 78709a74
         )
-
-    # def test_iteration(self):
-    #     """Test _iterate_over_grid_2D."""
-    #     g = 1
-    #     dx, dy = 1, 2
-    #     ni, nj = 10, 5
-    #     x, y = get_x_y(ni, nj, dx, dy)
-    #     eta = np.copy(x)
-    #     result = -1 * np.ones(x.shape)
-    #     result[-1, :] = 9
-
-    #     assert np.all(
-    #         swe._iterate_over_grid_2D(
-    #             swe._zonal_pressure_gradient_loop_body,
-    #             ni, nj, args=(eta, g, dx)
-    #         ) == result
-    #     )
 
     def test_zonal_pressure_gradient(self):
         """Test zonal_pressure_gradient."""
@@ -103,23 +60,11 @@
             eta=swe.Variable(eta, grid),
         )
 
-        assert np.all(
-<<<<<<< HEAD
-            swe.zonal_pressure_gradient(state, grid, params).eta.data
-            == np.zeros(x.shape)
-        )
-        assert np.all(
-            swe.zonal_pressure_gradient(state, grid, params).v.data == np.zeros(x.shape)
-        )
-        assert np.all(swe.zonal_pressure_gradient(state, grid, params).u.data == result)
-=======
-            swe.zonal_pressure_gradient(state, params).eta.data == np.zeros(x.shape)
-        )
-        assert np.all(
-            swe.zonal_pressure_gradient(state, params).v.data == np.zeros(x.shape)
-        )
-        assert np.all(swe.zonal_pressure_gradient(state, params).u.data == result)
->>>>>>> 78709a74
+        inc = swe.zonal_pressure_gradient(state, params)
+
+        assert np.all(inc.eta.data == np.zeros(x.shape))
+        assert np.all(inc.v.data == np.zeros(x.shape))
+        assert np.all(inc.u.data == result)
 
     def test_meridional_pressure_gradient(self):
         """Test meridional_pressure_gradient."""
@@ -139,21 +84,11 @@
             eta=swe.Variable(eta, grid),
         )
 
-<<<<<<< HEAD
-        assert np.all(
-            swe.meridional_pressure_gradient(state, grid, params).eta.data == 0.0
-        )
-        assert np.all(
-            swe.meridional_pressure_gradient(state, grid, params).u.data == 0.0
-        )
-        assert np.all(
-            swe.meridional_pressure_gradient(state, grid, params).v.data == result
-        )
-=======
-        assert np.all(swe.meridional_pressure_gradient(state, params).eta.data == 0.0)
-        assert np.all(swe.meridional_pressure_gradient(state, params).u.data == 0.0)
-        assert np.all(swe.meridional_pressure_gradient(state, params).v.data == result)
->>>>>>> 78709a74
+        inc = swe.meridional_pressure_gradient(state, params)
+
+        assert np.all(inc.eta.data == 0.0)
+        assert np.all(inc.u.data == 0.0)
+        assert np.all(inc.v.data == result)
 
     def test_zonal_divergence(self):
         """Test zonal_divergence."""
@@ -173,15 +108,11 @@
             eta=swe.Variable(np.zeros(x.shape), grid),
         )
 
-<<<<<<< HEAD
-        assert np.all(swe.zonal_divergence(state, grid, params).u.data == 0.0)
-        assert np.all(swe.zonal_divergence(state, grid, params).v.data == 0.0)
-        assert np.all(swe.zonal_divergence(state, grid, params).eta.data == result)
-=======
-        assert np.all(swe.zonal_divergence(state, params).u.data == 0.0)
-        assert np.all(swe.zonal_divergence(state, params).v.data == 0.0)
-        assert np.all(swe.zonal_divergence(state, params).eta.data == result)
->>>>>>> 78709a74
+        inc = swe.zonal_divergence(state, params)
+
+        assert np.all(inc.u.data == 0.0)
+        assert np.all(inc.v.data == 0.0)
+        assert np.all(inc.eta.data == result)
 
     def test_meridional_divergence(self):
         """Test meridional_divergence."""
@@ -201,22 +132,11 @@
             eta=swe.Variable(np.zeros(y.shape), grid),
         )
 
-        assert np.all(
-<<<<<<< HEAD
-            swe.meridional_divergence(state, grid, params).u.data == np.zeros(y.shape)
-        )
-        assert np.all(
-            swe.meridional_divergence(state, grid, params).v.data == np.zeros(y.shape)
-        )
-        assert np.all(swe.meridional_divergence(state, grid, params).eta.data == result)
-=======
-            swe.meridional_divergence(state, params).u.data == np.zeros(y.shape)
-        )
-        assert np.all(
-            swe.meridional_divergence(state, params).v.data == np.zeros(y.shape)
-        )
-        assert np.all(swe.meridional_divergence(state, params).eta.data == result)
->>>>>>> 78709a74
+        inc = swe.meridional_divergence(state, params)
+
+        assert np.all(inc.u.data == np.zeros(y.shape))
+        assert np.all(inc.v.data == np.zeros(y.shape))
+        assert np.all(inc.eta.data == result)
 
     def test_coriolis_u(self):
         """Test coriolis_u."""
@@ -242,35 +162,11 @@
             eta=swe.Variable(np.zeros(x.shape), grid),
         )
 
-<<<<<<< HEAD
-        assert np.all(swe.coriolis_u(state, grid, params).u.data == np.zeros(x.shape))
-        assert np.all(swe.coriolis_u(state, grid, params).eta.data == np.zeros(x.shape))
-        assert np.all(swe.coriolis_u(state, grid, params).v.data == result)
+        inc = swe.coriolis_u(state, params)
 
-    def test__coriolis_v(self):
-        """Test _coriolis_v."""
-        f = 10e-4
-        dx, dy = 1, 2
-        ni, nj = 10, 5
-        x, y = get_x_y(ni, nj, dx, dy)
-        v = np.arange(y.shape[0] * y.shape[1]).reshape(y.shape)
-        result = (
-            f
-            * 0.25
-            * (
-                np.roll(v, -1, axis=0)
-                + np.roll(v, 1, axis=1)
-                + np.roll(v, (-1, 1), axis=(0, 1))
-                + v
-            )
-        )
-=======
-        assert np.all(swe.coriolis_u(state, params).u.data == np.zeros(x.shape))
-        assert np.all(swe.coriolis_u(state, params).eta.data == np.zeros(x.shape))
-        assert np.all(swe.coriolis_u(state, params).v.data == result)
->>>>>>> 78709a74
-
-        assert np.all(swe._coriolis_v(ni, nj, v, f) == result)
+        assert np.all(inc.u.data == np.zeros(x.shape))
+        assert np.all(inc.eta.data == np.zeros(x.shape))
+        assert np.all(inc.v.data == result)
 
     def test_coriolis_v(self):
         """Test coriolis_v."""
@@ -278,19 +174,6 @@
         dx, dy = 1, 2
         ni, nj = 10, 5
         x, y = get_x_y(ni, nj, dx, dy)
-<<<<<<< HEAD
-        v = np.arange(y.shape[0] * y.shape[1]).reshape(y.shape)
-        result = (
-            f
-            * 0.25
-            * (
-                np.roll(v, -1, axis=0)
-                + np.roll(v, 1, axis=1)
-                + np.roll(v, (-1, 1), axis=(0, 1))
-                + v
-            )
-        )
-=======
         mask = get_test_mask(x)
         v = 4 * np.ones(y.shape)
         result = 4 * np.ones(y.shape)
@@ -300,7 +183,6 @@
         result[-2, 1] = 1
 
         result = result * mask
->>>>>>> 78709a74
 
         params = swe.Parameters(f=f)
         grid = swe.Grid(x, y, mask)
@@ -310,12 +192,8 @@
             eta=swe.Variable(np.zeros(y.shape), grid),
         )
 
-<<<<<<< HEAD
-        assert np.all(swe.coriolis_v(state, grid, params).v.data == np.zeros(y.shape))
-        assert np.all(swe.coriolis_v(state, grid, params).eta.data == np.zeros(y.shape))
-        assert np.all(swe.coriolis_v(state, grid, params).u.data == result)
-=======
-        assert np.all(swe.coriolis_v(state, params).v.data == np.zeros(y.shape))
-        assert np.all(swe.coriolis_v(state, params).eta.data == np.zeros(y.shape))
-        assert np.all(swe.coriolis_v(state, params).u.data == result)
->>>>>>> 78709a74
+        inc = swe.coriolis_v(state, params)
+
+        assert np.all(inc.v.data == np.zeros(y.shape))
+        assert np.all(inc.eta.data == np.zeros(y.shape))
+        assert np.all(inc.u.data == result)