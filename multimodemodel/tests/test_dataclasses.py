--- conflicted
+++ resolved
@@ -28,6 +28,8 @@
     GridShift.UR: "euqv",
 }
 
+some_datetime = np.datetime64("2000-01-01", "s")
+
 
 def get_x_y(nx=10.0, ny=10.0, dx=1.0, dy=2.0):
     """Return 2D coordinate arrays."""
@@ -110,22 +112,28 @@
         """Test detection of shape missmatch."""
         if data.shape != grid.shape:
             with pytest.raises(ValueError, match="Shape of data and grid missmatch.*"):
-                _ = Variable(data, grid)
+                _ = Variable(data, grid, some_datetime)
         else:
-            _ = Variable(data, grid)
+            _ = Variable(data, grid, some_datetime)
 
     def test_copy(self):
         """Test that deepcopy of data and reference to grid is returned."""
         shape = (10, 5)
-        var = Variable(np.ones(shape[::-1]), Grid(*get_x_y(*shape, 1, 1)))
+        var = Variable(
+            np.ones(shape[::-1]),
+            Grid(*get_x_y(*shape, 1, 1)),
+            time=np.datetime64("2000-01-01", "s"),
+        )
         var_copy = var.copy()
         assert not np.may_share_memory(var.data, var_copy.data)
         assert var.grid is var_copy.grid
+        assert var.time is not var_copy.time
+        assert var.time == var_copy.time
 
     def test_copy_none(self):
         """Test copying None data."""
         shape = (10, 5)
-        var_copy = Variable(None, Grid(*get_x_y(*shape, 1, 1))).copy()
+        var_copy = Variable(None, Grid(*get_x_y(*shape, 1, 1)), some_datetime).copy()
         assert var_copy.data is None
 
     def test_add_data(self):
@@ -143,11 +151,8 @@
         v2 = Variable(d2, g1, t2)
         v3 = v1 + v2
         assert np.all(v3.data == 3.0)
-<<<<<<< HEAD
         assert np.all(v3.grid.mask == v1.grid.mask)
-=======
         assert v3.time == t1 + np.timedelta64(1, "s")
->>>>>>> 462d4d62
 
     def test_add_data_with_none(self):
         """Test summing with None data."""
@@ -215,23 +220,17 @@
     """Test Variable to xarray.DataArray conversion."""
 
     nx, ny, dx, dy = 10, 5, 1, 2
-    t = np.datetime64("2000-01-01", "s")
 
     def _gen_var(self, data=None, mask=None, has_z=False):
         x, y = get_x_y(self.nx, self.ny, self.dx, self.dy)
-<<<<<<< HEAD
         z = np.arange(10.0) if has_z else None
         g1 = Grid(x=x, y=y, z=z, mask=mask)
-        return Variable(data, g1)
-=======
-        g1 = Grid(x, y, mask=mask)
-        return Variable(data, g1, self.t)
->>>>>>> 462d4d62
+        return Variable(data, g1, some_datetime)
 
     def test_None_data_is_zero(self):
         """Test handling of None as data."""
         v = self._gen_var(data=None)
-        assert (v.as_dataarray.isel(time=0) == 0).where(v.grid.mask).all()
+        assert (v.as_dataarray == 0).where(v.grid.mask).all()
 
     def test_attribute_is_read_only(self):
         """Test read-only property."""
@@ -242,18 +241,14 @@
     def test_mask_applied(self):
         """Test if mask is applied properly."""
         v = self._gen_var()
-<<<<<<< HEAD
         assert np.isnan(v.as_dataarray.where(v.grid.mask == 0)).all()  # type: ignore
-=======
-        assert np.isnan(v.as_dataarray.isel(time=0).where(v.grid.mask == 0)).all()
->>>>>>> 462d4d62
 
     def test_data_assignment(self):
         """Test assignment of data."""
         v = self._gen_var(
             data=np.random.randn(self.ny, self.nx), mask=np.ones((self.ny, self.nx))
         )
-        assert (v.as_dataarray.isel(time=0) == v.data).all()
+        assert (v.as_dataarray == v.data).all()
 
     @pytest.mark.parametrize("has_z", (True, False))
     def test_coords_and_dims(self, has_z):
@@ -261,24 +256,19 @@
         v = self._gen_var(has_z=has_z)
         v_da = v.as_dataarray
 
-<<<<<<< HEAD
         assert (v_da.x == v.grid.x).all()  # type: ignore
         assert (v_da.y == v.grid.y).all()  # type: ignore
         assert (
             v_da.dims[-2:] == v_da.x.dims == v_da.y.dims == ("j", "i")  # type: ignore
         )
+        assert v_da.dims[0] == "time"  # type: ignore
+
         if has_z:
             assert (v_da.z == v.grid.z).all()  # type: ignore
             assert v_da.dims[v.grid.dim_z] == "z"  # type: ignore
         else:
             assert "z" not in v_da.coords  # type: ignore
             assert "z" not in v_da.dims  # type: ignore
-=======
-        assert (v_da.x == v.grid.x).all()
-        assert (v_da.y == v.grid.y).all()
-        assert v_da.dims == ("time", "i", "j")
-        assert v_da.x.dims == v_da.y.dims == ("i", "j")
->>>>>>> 462d4d62
 
     def test_masking_has_no_side_effects(self):
         """Test if masking has side effects."""
@@ -307,37 +297,23 @@
         g1 = Grid(x=x, y=y, mask=mask)
         d1 = np.ones_like(g1.x)
         s1 = State(
-<<<<<<< HEAD
-            u=Variable(d1, g1),
-            v=Variable(d1, g1),
+            u=Variable(d1, g1, t1),
+            v=Variable(d1, g1, t1),
         )
         s2 = State(
-            u=Variable(d1 * 2, g1),
-            eta=Variable(d1 * 2, g1),
+            u=Variable(d1 * 2, g1, t2),
+            eta=Variable(d1 * 2, g1, t2),
         )
         s3 = s1 + s2
         assert np.all(s3.variables["u"].data == 3.0)
         assert np.all(s3.variables["v"].data == 1.0)
         assert np.all(s3.variables["eta"].data == 2.0)
+        assert s3.variables["u"].time == t1 + np.timedelta64(1, "s")
+        assert s3.variables["v"].time == t1
+        assert s3.variables["eta"].time == t2
 
     def test_attribute_is_reference_to_dict_value(self):
         """Test if variable exposed by attribute is a reference to dictionary value."""
         g1 = Grid(*get_x_y(10, 10, 1, 1))
-        s = State(var=Variable(np.ones(g1.shape), g1))
-        assert s.var is s.variables["var"]
-=======
-            u=Variable(d1, g1, t1),
-            v=Variable(d1, g1, t1),
-            eta=Variable(d1, g1, t1),
-        )
-        s2 = State(
-            u=Variable(d1 * 2, g1, t2),
-            v=Variable(d1 * 2, g1, t2),
-            eta=Variable(d1 * 2, g1, t2),
-        )
-        s3 = s1 + s2
-        assert np.all(s3.u.data == 3.0)
-        assert np.all(s3.v.data == 3.0)
-        assert np.all(s3.eta.data == 3.0)
-        assert np.all(s3.eta.time == t1 + np.timedelta64(1, "s"))
->>>>>>> 462d4d62
+        s = State(var=Variable(np.ones(g1.shape), g1, some_datetime))
+        assert s.var is s.variables["var"]  # type: ignore