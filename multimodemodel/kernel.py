--- conflicted
+++ resolved
@@ -193,7 +193,6 @@
 
     Using centered differences in space.
     """
-<<<<<<< HEAD
     grid = state.variables["u"].grid
     args = (
         grid.shape[grid.dim_x],
@@ -202,22 +201,14 @@
         params.g,
         state.variables["u"].grid.dx,
         state.variables["u"].grid.mask,
-=======
-    result = _pressure_gradient_i(
-        state.eta.grid.len_x,
-        state.eta.grid.len_y,
-        state.eta.safe_data,  # type: ignore
-        params.g,  # type: ignore
-        state.u.grid.dx,  # type: ignore
-        state.u.grid.mask,  # type: ignore
-    )
-    return State(
-        u=Variable(result, state.u.grid, state.u.time),
-        v=Variable(None, state.v.grid, state.v.time),
-        eta=Variable(None, state.eta.grid, state.eta.time),
->>>>>>> 462d4d62
-    )
-    return State(u=Variable(_apply_2D_iterator(_pressure_gradient_i, args, grid), grid))
+    )
+    return State(
+        u=Variable(
+            _apply_2D_iterator(_pressure_gradient_i, args, grid),
+            grid,
+            state.variables["u"].time,
+        )
+    )
 
 
 def pressure_gradient_j(state: State, params: Parameters) -> State:
@@ -225,7 +216,6 @@
 
     Using centered differences in space.
     """
-<<<<<<< HEAD
     grid = state.variables["v"].grid
     args = (
         grid.shape[grid.dim_x],
@@ -234,27 +224,18 @@
         params.g,
         state.variables["v"].grid.dy,
         state.variables["v"].grid.mask,
-=======
-    result = _pressure_gradient_j(
-        state.eta.grid.len_x,
-        state.eta.grid.len_y,
-        state.eta.safe_data,  # type: ignore
-        params.g,  # type: ignore
-        state.v.grid.dy,  # type: ignore
-        state.v.grid.mask,  # type: ignore
-    )
-    return State(
-        u=Variable(None, state.u.grid, state.u.time),
-        v=Variable(result, state.v.grid, state.v.time),
-        eta=Variable(None, state.eta.grid, state.eta.time),
->>>>>>> 462d4d62
-    )
-    return State(v=Variable(_apply_2D_iterator(_pressure_gradient_j, args, grid), grid))
+    )
+    return State(
+        v=Variable(
+            _apply_2D_iterator(_pressure_gradient_j, args, grid),
+            grid,
+            state.variables["v"].time,
+        )
+    )
 
 
 def divergence_i(state: State, params: Parameters) -> State:
     """Compute divergence of flow along first dimension with centered differences."""
-<<<<<<< HEAD
     grid = state.variables["eta"].grid
     args = (
         grid.shape[grid.dim_x],
@@ -265,29 +246,18 @@
         state.variables["eta"].grid.dx,
         state.variables["eta"].grid.dy,
         state.variables["u"].grid.dy,
-=======
-    result = _divergence_i(
-        state.u.grid.len_x,
-        state.u.grid.len_y,
-        state.u.safe_data,  # type: ignore
-        state.u.grid.mask,  # type: ignore
-        params.H,  # type: ignore
-        state.eta.grid.dx,  # type: ignore
-        state.eta.grid.dy,  # type: ignore
-        state.u.grid.dy,  # type: ignore
-    )
-    return State(
-        u=Variable(None, state.u.grid, state.u.time),
-        v=Variable(None, state.v.grid, state.v.time),
-        eta=Variable(result, state.eta.grid, state.eta.time),
->>>>>>> 462d4d62
-    )
-    return State(eta=Variable(_apply_2D_iterator(_divergence_i, args, grid), grid))
+    )
+    return State(
+        eta=Variable(
+            _apply_2D_iterator(_divergence_i, args, grid),
+            grid,
+            state.variables["eta"].time,
+        )
+    )
 
 
 def divergence_j(state: State, params: Parameters) -> State:
     """Compute divergence of flow along second dimension with centered differences."""
-<<<<<<< HEAD
     grid = state.variables["eta"].grid
     args = (
         grid.shape[grid.dim_x],
@@ -298,24 +268,14 @@
         state.variables["eta"].grid.dx,
         state.variables["eta"].grid.dy,
         state.variables["v"].grid.dx,
-=======
-    result = _divergence_j(
-        state.v.grid.len_x,
-        state.v.grid.len_y,
-        state.v.safe_data,  # type: ignore
-        state.v.grid.mask,  # type: ignore
-        params.H,  # type: ignore
-        state.eta.grid.dx,  # type: ignore
-        state.eta.grid.dy,  # type: ignore
-        state.v.grid.dx,  # type: ignore
-    )
-    return State(
-        u=Variable(None, state.u.grid, state.u.time),
-        v=Variable(None, state.v.grid, state.v.time),
-        eta=Variable(result, state.eta.grid, state.eta.time),
->>>>>>> 462d4d62
-    )
-    return State(eta=Variable(_apply_2D_iterator(_divergence_j, args, grid), grid))
+    )
+    return State(
+        eta=Variable(
+            _apply_2D_iterator(_divergence_j, args, grid),
+            grid,
+            state.variables["eta"].time,
+        )
+    )
 
 
 def coriolis_j(state: State, params: Parameters) -> State:
@@ -333,13 +293,9 @@
         params.f["v"],
     )
     return State(
-<<<<<<< HEAD
-        v=Variable(_apply_2D_iterator(_coriolis_j, args, grid), grid),
-=======
-        u=Variable(None, state.u.grid, state.u.time),
-        v=Variable(result, state.v.grid, state.v.time),
-        eta=Variable(None, state.eta.grid, state.eta.time),
->>>>>>> 462d4d62
+        v=Variable(
+            _apply_2D_iterator(_coriolis_j, args, grid), grid, state.variables["v"].time
+        ),
     )
 
 
@@ -358,11 +314,7 @@
         params.f["u"],
     )
     return State(
-<<<<<<< HEAD
-        u=Variable(_apply_2D_iterator(_coriolis_i, args, grid), grid),
-=======
-        u=Variable(result, state.u.grid, state.u.time),
-        v=Variable(None, state.v.grid, state.v.time),
-        eta=Variable(None, state.eta.grid, state.eta.time),
->>>>>>> 462d4d62
+        u=Variable(
+            _apply_2D_iterator(_coriolis_i, args, grid), grid, state.variables["u"].time
+        ),
     )