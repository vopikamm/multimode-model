"""Time integration schemes.

To be used optional in integrate function.
"""

<<<<<<< HEAD
import sys
=======
import numpy as np
>>>>>>> 462d4d62
from collections import deque
from .datastructure import Variable, Parameters, State
from typing import Callable, Generator, NewType
from functools import wraps
from .kernel import (
    pressure_gradient_i,
    pressure_gradient_j,
    coriolis_j,
    coriolis_i,
    divergence_i,
    divergence_j,
)

if sys.version_info < (3, 9):
    # See https://docs.python.org/3/library/typing.html#typing.Deque
    from typing import Deque

    StateDeque = Deque[State]
else:
    StateDeque = deque[State]


StateIncrement = NewType("StateIncrement", State)
TimeSteppingFunction = Callable[[StateDeque, Parameters, float], StateIncrement]


def seconds_to_timedelta64(dt: float) -> np.timedelta64:
    """Convert timestep in seconds to a numpy timedelta64 object.

    `dt` will be rounded to an integer at nanosecond precision.

    Parameters
    ---------
    dt : float
        Time span in seconds.

    Returns
    -------
    numpy.timedelta64
        Timedelta object with nanosecond precision.
    """
    return np.timedelta64(round(1e9 * dt), "ns")


def time_stepping_function(
    n_rhs: int, n_state: int
) -> Callable[[TimeSteppingFunction], TimeSteppingFunction]:
    """Decorate function by adding n_rhs and n_state attributes."""
    if n_state < 1 or n_rhs < 1:
        raise ValueError("n_rhs and n_state both needs to be larger than 0.")

    def decorator(func: TimeSteppingFunction) -> TimeSteppingFunction:
        @wraps(func)
        def wrapper(*args, **kwargs):
            return func(*args, **kwargs)

        wrapper.n_rhs = n_rhs
        wrapper.n_state = n_state
        return wrapper

    return decorator


@time_stepping_function(n_rhs=1, n_state=1)
def euler_forward(rhs: StateDeque, params: Parameters, step: float) -> StateIncrement:
    """Compute increment using Euler forward scheme.

    Used for the time integration. One previous state
    is necessary. The function evaluation is performed before the
    state is passed to this function. Returns the increment
    dstate = next_state - current_state.
    """
    # TODO: refactor time stepping schemes!!!
    du = step * rhs[-1].variables["u"].safe_data
    dv = step * rhs[-1].variables["v"].safe_data
    deta = step * rhs[-1].variables["eta"].safe_data

    return StateIncrement(
        State(
<<<<<<< HEAD
            u=Variable(du, rhs[-1].variables["u"].grid),
            v=Variable(dv, rhs[-1].variables["v"].grid),
            eta=Variable(deta, rhs[-1].variables["eta"].grid),
=======
            u=Variable(du, rhs[-1].u.grid, rhs[-1].u.time),
            v=Variable(dv, rhs[-1].v.grid, rhs[-1].u.time),
            eta=Variable(deta, rhs[-1].eta.grid, rhs[-1].u.time),
>>>>>>> 462d4d62
        )
    )


@time_stepping_function(n_rhs=2, n_state=1)
def adams_bashforth2(
    rhs: StateDeque, params: Parameters, step: float
) -> StateIncrement:
    """Compute increment using two-level Adams-Bashforth scheme.

    Used for the time integration.
    Two previous states are necessary. If not provided, the forward euler
    scheme is used. Returns the increment dstate = next_state - current_state.
    """
    if len(rhs) < 2:
        return euler_forward(rhs, params, step)

<<<<<<< HEAD
    du = (step / 2) * (
        3 * rhs[-1].variables["u"].safe_data - rhs[-2].variables["u"].safe_data
    )
    dv = (step / 2) * (
        3 * rhs[-1].variables["v"].safe_data - rhs[-2].variables["v"].safe_data
    )
    deta = (step / 2) * (
        3 * rhs[-1].variables["eta"].safe_data - rhs[-2].variables["eta"].safe_data
    )

    return StateIncrement(
        State(
            u=Variable(du, rhs[-1].variables["u"].grid),
            v=Variable(dv, rhs[-1].variables["v"].grid),
            eta=Variable(deta, rhs[-1].variables["eta"].grid),
=======
    dt = seconds_to_timedelta64(step)

    du = (step / 2) * (3 * rhs[-1].u.safe_data - rhs[-2].u.safe_data)
    dv = (step / 2) * (3 * rhs[-1].v.safe_data - rhs[-2].v.safe_data)
    deta = (step / 2) * (3 * rhs[-1].eta.safe_data - rhs[-2].eta.safe_data)

    return StateIncrement(
        State(
            u=Variable(du, rhs[-1].u.grid, rhs[-1].u.time + dt),
            v=Variable(dv, rhs[-1].v.grid, rhs[-1].u.time + dt),
            eta=Variable(deta, rhs[-1].eta.grid, rhs[-1].u.time + dt),
>>>>>>> 462d4d62
        )
    )


@time_stepping_function(n_rhs=3, n_state=1)
def adams_bashforth3(
    rhs: StateDeque, params: Parameters, step: float
) -> StateIncrement:
    """Compute increment using three-level Adams-Bashforth scheme.

    Used for the time integration. Three previous states necessary.
    If not provided, the adams_bashforth2 scheme is used instead.
    Returns the increment dstate = next_state - current_state.
    """
    if len(rhs) < 3:
        return adams_bashforth2(rhs, params, step)

    dt = seconds_to_timedelta64(step)

    du = (step / 12) * (
        23 * rhs[-1].variables["u"].safe_data
        - 16 * rhs[-2].variables["u"].safe_data
        + 5 * rhs[-3].variables["u"].safe_data
    )
    dv = (step / 12) * (
        23 * rhs[-1].variables["v"].safe_data
        - 16 * rhs[-2].variables["v"].safe_data
        + 5 * rhs[-3].variables["v"].safe_data
    )
    deta = (step / 12) * (
        23 * rhs[-1].variables["eta"].safe_data
        - 16 * rhs[-2].variables["eta"].safe_data
        + 5 * rhs[-3].variables["eta"].safe_data
    )

    return StateIncrement(
        State(
<<<<<<< HEAD
            u=Variable(du, rhs[-1].variables["u"].grid),
            v=Variable(dv, rhs[-1].variables["v"].grid),
            eta=Variable(deta, rhs[-1].variables["eta"].grid),
=======
            u=Variable(du, rhs[-1].u.grid, rhs[-1].u.time + dt),
            v=Variable(dv, rhs[-1].v.grid, rhs[-1].u.time + dt),
            eta=Variable(deta, rhs[-1].eta.grid, rhs[-1].u.time + dt),
>>>>>>> 462d4d62
        )
    )


"""
Outmost functions defining the problem and what output should be computed.
"""


def linearised_SWE(state: State, params: Parameters) -> State:
    """Compute RHS of the linearised shallow water equations.

    The equations are evaluated on a C-grid. Output is a state type variable
    forming the right-hand-side needed for any time stepping scheme.
    """
    RHS_state = (
        (pressure_gradient_i(state, params) + coriolis_i(state, params))  # u_t
        + (pressure_gradient_j(state, params) + coriolis_j(state, params))  # v_t
        + (divergence_i(state, params) + divergence_j(state, params))  # eta_t
    )
    return RHS_state


def integrate(
    initial_state: State,
    params: Parameters,
    RHS: Callable[..., State],
    scheme: TimeSteppingFunction = adams_bashforth3,
    step: float = 1.0,  # time stepping in s
    time: float = 3600.0,  # end time
) -> Generator[State, None, None]:
    """Integrate a system of differential equations.

    The function returns a generator which can be iterated over.

    Arguments
    ---------
    initial_state: State
      Initial conditions of the prognostic variables
    params: Parameters
      Parameters of the governing equations
    RHS: Callable[..., State]
      Function defining the set of equations to integrate
    scheme: Callable[..., State] = adams_bashforth3
      Time integration scheme to use
    step: float = 1.0
      Length of time step
    time: float = 3600.0
      Integration time. Will be reduced to the next integral multiple of `step`

    Example
    -------
    Integrate the set of linear shallow water equations:
    ```python
    integrator = integrate(init_state, params, linearised_swe, step=1., time=10e4)

    for next_state in integrator:
        pass
    ```
    """
    N = int(time // step)
    dt = seconds_to_timedelta64(step)

    try:
        state = deque([initial_state], maxlen=scheme.n_state)
        rhs = deque([], maxlen=scheme.n_rhs)
    except AttributeError:
        raise AttributeError(
            f"Either n_state or n_rhs attribute missing for {scheme.__name__}. "
            "Consider to declare the function with time_stepping_function "
            "decorator."
        )

    for _ in range(N):
        new_time_u = state[-1].u.time + dt
        new_time_v = state[-1].v.time + dt
        new_time_eta = state[-1].eta.time + dt

        rhs.append(RHS(state[-1], params))
        state.append(state[-1] + scheme(rhs, params, step))

        state[-1].u.time = new_time_u
        state[-1].v.time = new_time_v
        state[-1].eta.time = new_time_eta
        yield state[-1]<|MERGE_RESOLUTION|>--- conflicted
+++ resolved
@@ -3,11 +3,8 @@
 To be used optional in integrate function.
 """
 
-<<<<<<< HEAD
 import sys
-=======
 import numpy as np
->>>>>>> 462d4d62
 from collections import deque
 from .datastructure import Variable, Parameters, State
 from typing import Callable, Generator, NewType
@@ -87,15 +84,11 @@
 
     return StateIncrement(
         State(
-<<<<<<< HEAD
-            u=Variable(du, rhs[-1].variables["u"].grid),
-            v=Variable(dv, rhs[-1].variables["v"].grid),
-            eta=Variable(deta, rhs[-1].variables["eta"].grid),
-=======
-            u=Variable(du, rhs[-1].u.grid, rhs[-1].u.time),
-            v=Variable(dv, rhs[-1].v.grid, rhs[-1].u.time),
-            eta=Variable(deta, rhs[-1].eta.grid, rhs[-1].u.time),
->>>>>>> 462d4d62
+            u=Variable(du, rhs[-1].variables["u"].grid, rhs[-1].variables["u"].time),
+            v=Variable(dv, rhs[-1].variables["v"].grid, rhs[-1].variables["u"].time),
+            eta=Variable(
+                deta, rhs[-1].variables["eta"].grid, rhs[-1].variables["u"].time
+            ),
         )
     )
 
@@ -113,7 +106,8 @@
     if len(rhs) < 2:
         return euler_forward(rhs, params, step)
 
-<<<<<<< HEAD
+    dt = seconds_to_timedelta64(step)
+
     du = (step / 2) * (
         3 * rhs[-1].variables["u"].safe_data - rhs[-2].variables["u"].safe_data
     )
@@ -126,22 +120,21 @@
 
     return StateIncrement(
         State(
-            u=Variable(du, rhs[-1].variables["u"].grid),
-            v=Variable(dv, rhs[-1].variables["v"].grid),
-            eta=Variable(deta, rhs[-1].variables["eta"].grid),
-=======
-    dt = seconds_to_timedelta64(step)
-
-    du = (step / 2) * (3 * rhs[-1].u.safe_data - rhs[-2].u.safe_data)
-    dv = (step / 2) * (3 * rhs[-1].v.safe_data - rhs[-2].v.safe_data)
-    deta = (step / 2) * (3 * rhs[-1].eta.safe_data - rhs[-2].eta.safe_data)
-
-    return StateIncrement(
-        State(
-            u=Variable(du, rhs[-1].u.grid, rhs[-1].u.time + dt),
-            v=Variable(dv, rhs[-1].v.grid, rhs[-1].u.time + dt),
-            eta=Variable(deta, rhs[-1].eta.grid, rhs[-1].u.time + dt),
->>>>>>> 462d4d62
+            u=Variable(
+                du,
+                rhs[-1].variables["u"].grid,
+                rhs[-1].variables["u"].time + dt / 2,
+            ),
+            v=Variable(
+                dv,
+                rhs[-1].variables["v"].grid,
+                rhs[-1].variables["v"].time + dt / 2,
+            ),
+            eta=Variable(
+                deta,
+                rhs[-1].variables["eta"].grid,
+                rhs[-1].variables["eta"].time + dt / 2,
+            ),
         )
     )
 
@@ -179,15 +172,21 @@
 
     return StateIncrement(
         State(
-<<<<<<< HEAD
-            u=Variable(du, rhs[-1].variables["u"].grid),
-            v=Variable(dv, rhs[-1].variables["v"].grid),
-            eta=Variable(deta, rhs[-1].variables["eta"].grid),
-=======
-            u=Variable(du, rhs[-1].u.grid, rhs[-1].u.time + dt),
-            v=Variable(dv, rhs[-1].v.grid, rhs[-1].u.time + dt),
-            eta=Variable(deta, rhs[-1].eta.grid, rhs[-1].u.time + dt),
->>>>>>> 462d4d62
+            u=Variable(
+                du,
+                rhs[-1].variables["u"].grid,
+                rhs[-1].variables["u"].time + dt / 2,
+            ),
+            v=Variable(
+                dv,
+                rhs[-1].variables["v"].grid,
+                rhs[-1].variables["v"].time + dt / 2,
+            ),
+            eta=Variable(
+                deta,
+                rhs[-1].variables["eta"].grid,
+                rhs[-1].variables["eta"].time + dt / 2,
+            ),
         )
     )
 
@@ -262,14 +261,14 @@
         )
 
     for _ in range(N):
-        new_time_u = state[-1].u.time + dt
-        new_time_v = state[-1].v.time + dt
-        new_time_eta = state[-1].eta.time + dt
+        new_time_u = state[-1].variables["u"].time + dt
+        new_time_v = state[-1].variables["v"].time + dt
+        new_time_eta = state[-1].variables["eta"].time + dt
 
         rhs.append(RHS(state[-1], params))
         state.append(state[-1] + scheme(rhs, params, step))
 
-        state[-1].u.time = new_time_u
-        state[-1].v.time = new_time_v
-        state[-1].eta.time = new_time_eta
+        state[-1].variables["u"].time = new_time_u
+        state[-1].variables["v"].time = new_time_v
+        state[-1].variables["eta"].time = new_time_eta
         yield state[-1]